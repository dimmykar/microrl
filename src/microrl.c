/*
Author: Samoylov Eugene aka Helius (ghelius@gmail.com)
BUGS and TODO:
-- rewrite history for use more than 256 byte buffer
*/

#include <string.h>
#include <ctype.h>
#include <stdlib.h>
#include "microrl.h"
#ifdef _USE_LIBC_STDIO
#include <stdio.h>
#endif

//#define DBG(...)    fprintf(stderr, "\033[33m");fprintf(stderr,__VA_ARGS__);fprintf(stderr,"\033[0m");

char * prompt_default = _PROMPT_DEFAULT;

#ifdef _USE_HISTORY

#ifdef _HISTORY_DEBUG
//*****************************************************************************
// print buffer content on screen
static void print_hist (ring_history_t * pThis)
{
  printf ("\n");
  for (int i = 0; i < _RING_HISTORY_LEN; i++) {
    if (i == pThis->begin)
      printf ("b");
    else 
      printf (" ");
  }
  printf ("\n");
  for (int i = 0; i < _RING_HISTORY_LEN; i++) {
    if (isalpha(pThis->ring_buf[i]))
      printf ("%c", pThis->ring_buf[i]);
    else 
      printf ("%d", pThis->ring_buf[i]);
  }
  printf ("\n");
  for (int i = 0; i < _RING_HISTORY_LEN; i++) {
    if (i == pThis->end)
      printf ("e");
    else 
      printf (" ");
  }
  printf ("\n");
}
#endif

//*****************************************************************************
// remove older message from ring buffer
static void hist_erase_older (ring_history_t * pThis)
{
  int new_pos = pThis->begin + pThis->ring_buf [pThis->begin] + 1;
  if (new_pos >= _RING_HISTORY_LEN)
    new_pos = new_pos - _RING_HISTORY_LEN;
  
  pThis->begin = new_pos;
}

//*****************************************************************************
// check space for new line, remove older while not space
static int hist_is_space_for_new (ring_history_t * pThis, int len)
{
  if (pThis->ring_buf [pThis->begin] == 0)
    return true;
  if (pThis->end >= pThis->begin) {
    if (_RING_HISTORY_LEN - pThis->end + pThis->begin - 1 > len)
      return true;
  }  else {
    if (pThis->begin - pThis->end - 1> len)
      return true;
  }
  return false;
}

//*****************************************************************************
// put line to ring buffer
static void hist_save_line (ring_history_t * pThis, char * line, int len)
{
  if (len > _RING_HISTORY_LEN - 2)
    return;
  while (!hist_is_space_for_new (pThis, len)) {
    hist_erase_older (pThis);
  }
  // if it's first line
  if (pThis->ring_buf [pThis->begin] == 0) 
    pThis->ring_buf [pThis->begin] = len;
  
  // store line
  if (len < _RING_HISTORY_LEN-pThis->end-1)
    memcpy (pThis->ring_buf + pThis->end + 1, line, len);
  else {
    int part_len = _RING_HISTORY_LEN-pThis->end-1;
    memcpy (pThis->ring_buf + pThis->end + 1, line, part_len);
    memcpy (pThis->ring_buf, line + part_len, len - part_len);
  }
  pThis->ring_buf [pThis->end] = len;
  pThis->end = pThis->end + len + 1;
  if (pThis->end >= _RING_HISTORY_LEN)
    pThis->end -= _RING_HISTORY_LEN;
  pThis->ring_buf [pThis->end] = 0;
  pThis->cur = 0;
#ifdef _HISTORY_DEBUG
  print_hist (pThis);
#endif
}

//*****************************************************************************
// copy saved line to 'line' and return size of line
static int hist_restore_line (ring_history_t * pThis, char * line, int dir)
{
  int cnt = 0;
  // count history record  
  int header = pThis->begin;
  while (pThis->ring_buf [header] != 0) {
    header += pThis->ring_buf [header] + 1;
    if (header >= _RING_HISTORY_LEN)
      header -= _RING_HISTORY_LEN; 
    cnt++;
  }

  if (dir == _HIST_UP) {
    if (cnt >= pThis->cur) {
      int header = pThis->begin;
      int j = 0;
      // found record for 'pThis->cur' index
      while ((pThis->ring_buf [header] != 0) && (cnt - j -1 != pThis->cur)) {
        header += pThis->ring_buf [header] + 1;
        if (header >= _RING_HISTORY_LEN)
          header -= _RING_HISTORY_LEN;
        j++;
      }
      if (pThis->ring_buf[header]) {
          pThis->cur++;
        // obtain saved line
        if (pThis->ring_buf [header] + header < _RING_HISTORY_LEN) {
          memset (line, 0, _COMMAND_LINE_LEN);
          memcpy (line, pThis->ring_buf + header + 1, pThis->ring_buf[header]);
        } else {
          int part0 = _RING_HISTORY_LEN - header - 1;
          memset (line, 0, _COMMAND_LINE_LEN);
          memcpy (line, pThis->ring_buf + header + 1, part0);
          memcpy (line + part0, pThis->ring_buf, pThis->ring_buf[header] - part0);
        }
        return pThis->ring_buf[header];
      }
    }
  } else {
    if (pThis->cur > 0) {
        pThis->cur--;
      int header = pThis->begin;
      int j = 0;

      while ((pThis->ring_buf [header] != 0) && (cnt - j != pThis->cur)) {
        header += pThis->ring_buf [header] + 1;
        if (header >= _RING_HISTORY_LEN)
          header -= _RING_HISTORY_LEN;
        j++;
      }
      if (pThis->ring_buf [header] + header < _RING_HISTORY_LEN) {
        memcpy (line, pThis->ring_buf + header + 1, pThis->ring_buf[header]);
      } else {
        int part0 = _RING_HISTORY_LEN - header - 1;
        memcpy (line, pThis->ring_buf + header + 1, part0);
        memcpy (line + part0, pThis->ring_buf, pThis->ring_buf[header] - part0);
      }
      return pThis->ring_buf[header];
    } else {
      /* empty line */
      return 0;
    }
  }
  return -1;
}
#endif








//*****************************************************************************
// split cmdline to tkn array and return nmb of token
static int split (microrl_t * pThis, int limit, char const ** tkn_arr)
{
  int i = 0;
  int ind = 0;
  while (1) {
    // go to the first whitespace (zerro for us)
    while ((pThis->cmdline [ind] == '\0') && (ind < limit)) {
      ind++;
    }
    if (!(ind < limit)) return i;
    tkn_arr[i++] = pThis->cmdline + ind;
    if (i >= _COMMAND_TOKEN_NMB) {
      return -1;
    }
    // go to the first NOT whitespace (not zerro for us)
    while ((pThis->cmdline [ind] != '\0') && (ind < limit)) {
      ind++;
    }
    if (!(ind < limit)) return i;
  }
  return i;
}


//*****************************************************************************
inline static void print_prompt (microrl_t * pThis)
{
  pThis->print (pThis->prompt_str);
}

//*****************************************************************************
inline static void terminal_backspace (microrl_t * pThis)
{
    pThis->print ("\033[D \033[D");
}

//*****************************************************************************
inline static void terminal_newline (microrl_t * pThis)
{
  pThis->print (ENDL);
}

#ifndef _USE_LIBC_STDIO
//*****************************************************************************
// convert 16 bit value to string
// 0 value not supported!!! just make empty string
// Returns pointer to a buffer tail
static char *u16bit_to_str (unsigned int nmb, char * buf)
{
  char tmp_str [6] = {0,};
  int i = 0, j;
  if (nmb <= 0xFFFF) {
    while (nmb > 0) {
      tmp_str[i++] = (nmb % 10) + '0';
      nmb /=10;
    }
    for (j = 0; j < i; ++j)
      *(buf++) = tmp_str [i-j-1];
  }
  *buf = '\0';
  return buf;
}
#endif


//*****************************************************************************
// set cursor at position from begin cmdline (after prompt) + offset
static void terminal_move_cursor (microrl_t * pThis, int offset)
{
  char str[16] = {0,};
#ifdef _USE_LIBC_STDIO 
  if (offset > 0) {
    snprintf (str, 16, "\033[%dC", offset);
  } else if (offset < 0) {
    snprintf (str, 16, "\033[%dD", -(offset));
  }
#else 
  char *endstr;
  strcpy (str, "\033[");
  if (offset > 0) {
    endstr = u16bit_to_str (offset, str+2);
    strcpy (endstr, "C");
  } else if (offset < 0) {
    endstr = u16bit_to_str (-(offset), str+2);
    strcpy (endstr, "D");
  } else
    return;
#endif  
  pThis->print (str);
}

//*****************************************************************************
static void terminal_reset_cursor (microrl_t * pThis)
{
  char str[16];
#ifdef _USE_LIBC_STDIO
  snprintf (str, 16, "\033[%dD\033[%dC", \
            _COMMAND_LINE_LEN + _PROMPT_LEN + 2, _PROMPT_LEN);

#else
  char *endstr;
  strcpy (str, "\033[");
  endstr = u16bit_to_str ( _COMMAND_LINE_LEN + _PROMPT_LEN + 2,str+2);
  strcpy (endstr, "D\033["); endstr += 3;
  endstr = u16bit_to_str (_PROMPT_LEN, endstr);
  strcpy (endstr, "C");
#endif
  pThis->print (str);
}

//*****************************************************************************
// print cmdline to screen, replace '\0' to wihitespace 
static void terminal_print_line (microrl_t * pThis, int pos, int cursor)
{
<<<<<<< HEAD
  pThis->print ("\033[K");    // delete all from cursor to end

  char nch [] = {0,0};
  int i;
  for (i = pos; i < pThis->cmdlen; i++) {
    nch [0] = pThis->cmdline [i];
    if (nch[0] == '\0')
      nch[0] = ' ';
    pThis->print (nch);
  }
  
  terminal_reset_cursor (pThis);
  terminal_move_cursor (pThis, cursor);
=======
	if (!ECHO_IS_OFF()) {
		pThis->print ("\033[K");    // delete all from cursor to end

		char nch [] = {0,0};
		int i;
		for (i = pos; i < pThis->cmdlen; i++) {
			nch [0] = pThis->cmdline [i];
			if (nch[0] == '\0')
				nch[0] = ' ';
			if ((i >= pThis->start_password) & (ECHO_IS_ONCE()))
				nch[0] = '*';
			pThis->print (nch);
		}
		
		terminal_reset_cursor (pThis);
		terminal_move_cursor (pThis, cursor);
	}
>>>>>>> ef7c950c
}

//*****************************************************************************
void microrl_init (microrl_t * pThis, void (*print) (const char *)) 
{
  memset(pThis->cmdline, 0, _COMMAND_LINE_LEN);
#ifdef _USE_HISTORY
  memset(pThis->ring_hist.ring_buf, 0, _RING_HISTORY_LEN);
  pThis->ring_hist.begin = 0;
  pThis->ring_hist.end = 0;
  pThis->ring_hist.cur = 0;
#endif
  pThis->cmdlen =0;
  pThis->cursor = 0;
  pThis->execute = NULL;
  pThis->get_completion = NULL;
#ifdef _USE_CTLR_C
  pThis->sigint = NULL;
#endif
  pThis->prompt_str = prompt_default;
  pThis->print = print;
#ifdef _ENABLE_INIT_PROMPT
  print_prompt (pThis);
#endif
	pThis->echo = ON;
	pThis->start_password = -1; //
}

//*****************************************************************************
void microrl_set_complete_callback (microrl_t * pThis, char ** (*get_completion)(int, const char* const*))
{
  pThis->get_completion = get_completion;
}

//*****************************************************************************
void microrl_set_execute_callback (microrl_t * pThis, int (*execute)(int, const char* const*))
{
  pThis->execute = execute;
}
#ifdef _USE_CTLR_C
//*****************************************************************************
void microrl_set_sigint_callback (microrl_t * pThis, void (*sigintf)(void))
{
  pThis->sigint = sigintf;
}
#endif

#ifdef _USE_HISTORY
static void hist_search (microrl_t * pThis, int dir)
{
  int len = hist_restore_line (&pThis->ring_hist, pThis->cmdline, dir);
  if (len >= 0) {
    pThis->cmdline[len] = '\0';
    pThis->cursor = pThis->cmdlen = len;
    terminal_reset_cursor (pThis);
    terminal_print_line (pThis, 0, pThis->cursor);
  }
}
#endif

#ifdef _USE_ESC_SEQ
//*****************************************************************************
// handling escape sequences
static int escape_process (microrl_t * pThis, char ch)
{
  if (ch == '[') {
    pThis->escape_seq = _ESC_BRACKET;
    return 0;
  } else if (pThis->escape_seq == _ESC_BRACKET) {
    if (ch == 'A') {
#ifdef _USE_HISTORY
      hist_search (pThis, _HIST_UP);
#endif
      return 1;
    } else if (ch == 'B') {
#ifdef _USE_HISTORY
      hist_search (pThis, _HIST_DOWN);
#endif
      return 1;
    } else if (ch == 'C') {
      if (pThis->cursor < pThis->cmdlen) {
        terminal_move_cursor (pThis, 1);
        pThis->cursor++;
      }
      return 1;
    } else if (ch == 'D') {
      if (pThis->cursor > 0) {
        terminal_move_cursor (pThis, -1);
        pThis->cursor--;
      }
      return 1;
    } else if (ch == '7') {
      pThis->escape_seq = _ESC_HOME;
      return 0;
    } else if (ch == '8') {
      pThis->escape_seq = _ESC_END;
      return 0;
    } 
  } else if (ch == '~') {
    if (pThis->escape_seq == _ESC_HOME) {
      terminal_reset_cursor (pThis);
      pThis->cursor = 0;
      return 1;
    } else if (pThis->escape_seq == _ESC_END) {
      terminal_move_cursor (pThis, pThis->cmdlen-pThis->cursor);
      pThis->cursor = pThis->cmdlen;
      return 1;
    }
  }

  /* unknown escape sequence, stop */
  return 1;
}
#endif

//*****************************************************************************
// insert len char of text at cursor position
static int microrl_insert_text (microrl_t * pThis, char * text, int len)
{
<<<<<<< HEAD
  int i;
  if (pThis->cmdlen + len < _COMMAND_LINE_LEN) {
    memmove (pThis->cmdline + pThis->cursor + len,
             pThis->cmdline + pThis->cursor,
             pThis->cmdlen - pThis->cursor);
    for (i = 0; i < len; i++) {
      pThis->cmdline [pThis->cursor + i] = text [i];
      if (pThis->cmdline [pThis->cursor + i] == ' ') {
        pThis->cmdline [pThis->cursor + i] = 0;
      }
    }
    pThis->cursor += len;
    pThis->cmdlen += len;
    pThis->cmdline [pThis->cmdlen] = '\0';
    return true;
  }
  return false;
=======
	int i;
	if (pThis->cmdlen + len < _COMMAND_LINE_LEN) {
		if (ECHO_IS_ONCE() & (pThis->start_password == -1))
			pThis->start_password = pThis->cmdlen;
		memmove (pThis->cmdline + pThis->cursor + len,
						 pThis->cmdline + pThis->cursor,
						 pThis->cmdlen - pThis->cursor);
		for (i = 0; i < len; i++) {
			pThis->cmdline [pThis->cursor + i] = text [i];
			if (pThis->cmdline [pThis->cursor + i] == ' ') {
				pThis->cmdline [pThis->cursor + i] = 0;
			}
		}
		pThis->cursor += len;
		pThis->cmdlen += len;
		pThis->cmdline [pThis->cmdlen] = '\0';
		return true;
	}
	return false;
>>>>>>> ef7c950c
}

//*****************************************************************************
// remove one char at cursor
static void microrl_backspace (microrl_t * pThis)
{
  if (pThis->cursor > 0) {
    terminal_backspace (pThis);
    memmove (pThis->cmdline + pThis->cursor-1,
             pThis->cmdline + pThis->cursor,
             pThis->cmdlen-pThis->cursor+1);
    pThis->cursor--;
    pThis->cmdline [pThis->cmdlen] = '\0';
    pThis->cmdlen--;
  }
}


#ifdef _USE_COMPLETE

//*****************************************************************************
static int common_len (char ** arr)
{
  int i;
  int j;
  char *shortest = arr[0];
  int shortlen = strlen(shortest);

  for (i = 0; arr[i] != NULL; ++i)
    if (strlen(arr[i]) < shortlen) {
      shortest = arr[i];
      shortlen = strlen(shortest);
    }

  for (i = 0; i < shortlen; ++i)
    for (j = 0; arr[j] != 0; ++j)
      if (shortest[i] != arr[j][i])
        return i;

  return i;
}

//*****************************************************************************
static void microrl_get_complite (microrl_t * pThis) 
{
  char const * tkn_arr[_COMMAND_TOKEN_NMB];
  char ** compl_token; 
  
  if (pThis->get_completion == NULL) // callback was not set
    return;
  
  int status = split (pThis, pThis->cursor, tkn_arr);
  if (pThis->cmdline[pThis->cursor-1] == '\0')
    tkn_arr[status++] = "";
  compl_token = pThis->get_completion (status, tkn_arr);
  if (compl_token[0] != NULL) {
    int i = 0;
    int len;

    if (compl_token[1] == NULL) {
      len = strlen (compl_token[0]);
    } else {
      len = common_len (compl_token);
      terminal_newline (pThis);
      while (compl_token [i] != NULL) {
        pThis->print (compl_token[i]);
        pThis->print (" ");
        i++;
      }
      terminal_newline (pThis);
      print_prompt (pThis);
    }
    
    if (len) {
      microrl_insert_text (pThis, compl_token[0] + strlen(tkn_arr[status-1]), 
                                  len - strlen(tkn_arr[status-1]));
      if (compl_token[1] == NULL) 
        microrl_insert_text (pThis, " ", 1);
    }
    terminal_reset_cursor (pThis);
    terminal_print_line (pThis, 0, pThis->cursor);
  } 
}
#endif

//*****************************************************************************
void new_line_handler(microrl_t * pThis){
  char const * tkn_arr [_COMMAND_TOKEN_NMB];
  int status;

<<<<<<< HEAD
  terminal_newline (pThis);
=======
	if (ECHO_IS_ONCE()){
		microrl_set_echo(pThis, ON);
		pThis->start_password = -1;
	}
		
	terminal_newline (pThis);
>>>>>>> ef7c950c
#ifdef _USE_HISTORY
  if (pThis->cmdlen > 0)
    hist_save_line (&pThis->ring_hist, pThis->cmdline, pThis->cmdlen);
#endif
  status = split (pThis, pThis->cmdlen, tkn_arr);
  if (status == -1){
    //          pThis->print ("ERROR: Max token amount exseed\n");
    pThis->print ("ERROR:too many tokens");
    pThis->print (ENDL);
  }
  if ((status > 0) && (pThis->execute != NULL))
    pThis->execute (status, tkn_arr);
  print_prompt (pThis);
  pThis->cmdlen = 0;
  pThis->cursor = 0;
  memset(pThis->cmdline, 0, _COMMAND_LINE_LEN);
#ifdef _USE_HISTORY
  pThis->ring_hist.cur = 0;
#endif
}

//*****************************************************************************

void microrl_insert_char (microrl_t * pThis, int ch)
{
#ifdef _USE_ESC_SEQ
  if (pThis->escape) {
    if (escape_process(pThis, ch))
      pThis->escape = 0;
  } else {
#endif
    switch (ch) {
      //-----------------------------------------------------
#ifdef _ENDL_CR
      case KEY_CR:
        new_line_handler(pThis);
      break;
      case KEY_LF:
      break;
#elif defined(_ENDL_CRLF)
      case KEY_CR:
        pThis->tmpch = KEY_CR;
      break;
      case KEY_LF:
      if (pThis->tmpch == KEY_CR)
        new_line_handler(pThis);
      break;
#elif defined(_ENDL_LFCR)
      case KEY_LF:
        pThis->tmpch = KEY_LF;
      break;
      case KEY_CR:
      if (pThis->tmpch == KEY_LF)
        new_line_handler(pThis);
      break;
#else
      case KEY_CR:
      break;
      case KEY_LF:
        new_line_handler(pThis);
      break;
#endif
      //-----------------------------------------------------
#ifdef _USE_COMPLETE
      case KEY_HT:
        microrl_get_complite (pThis);
      break;
#endif
      //-----------------------------------------------------
      case KEY_ESC:
#ifdef _USE_ESC_SEQ
        pThis->escape = 1;
#endif
      break;
      //-----------------------------------------------------
      case KEY_NAK: // ^U
          while (pThis->cursor > 0) {
          microrl_backspace (pThis);
        }
        terminal_print_line (pThis, 0, pThis->cursor);
      break;
      //-----------------------------------------------------
      case KEY_VT:  // ^K
        pThis->print ("\033[K");
        pThis->cmdlen = pThis->cursor;
      break;
      //-----------------------------------------------------
      case KEY_ENQ: // ^E
        terminal_move_cursor (pThis, pThis->cmdlen-pThis->cursor);
        pThis->cursor = pThis->cmdlen;
      break;
      //-----------------------------------------------------
      case KEY_SOH: // ^A
        terminal_reset_cursor (pThis);
        pThis->cursor = 0;
      break;
      //-----------------------------------------------------
      case KEY_ACK: // ^F
      if (pThis->cursor < pThis->cmdlen) {
        terminal_move_cursor (pThis, 1);
        pThis->cursor++;
      }
      break;
      //-----------------------------------------------------
      case KEY_STX: // ^B
      if (pThis->cursor) {
        terminal_move_cursor (pThis, -1);
        pThis->cursor--;
      }
      break;
      //-----------------------------------------------------
      case KEY_DLE: //^P
#ifdef _USE_HISTORY
      hist_search (pThis, _HIST_UP);
#endif
      break;
      //-----------------------------------------------------
      case KEY_SO: //^N
#ifdef _USE_HISTORY
      hist_search (pThis, _HIST_DOWN);
#endif
      break;
      //-----------------------------------------------------
      case KEY_DEL: // Backspace
      case KEY_BS: // ^U
        microrl_backspace (pThis);
        terminal_print_line (pThis, pThis->cursor, pThis->cursor);
      break;
      //-----------------------------------------------------
      case KEY_DC2: // ^R
        terminal_newline (pThis);
        print_prompt (pThis);
        terminal_reset_cursor (pThis);
        terminal_print_line (pThis, 0, pThis->cursor);
      break;
      //-----------------------------------------------------
#ifdef _USE_CTLR_C
      case KEY_ETX:
      if (pThis->sigint != NULL)
        pThis->sigint();
      break;
#endif
      //-----------------------------------------------------
      default:
      if (((ch == ' ') && (pThis->cmdlen == 0)) || IS_CONTROL_CHAR(ch))
        break;
      if (microrl_insert_text (pThis, (char*)&ch, 1))
        terminal_print_line (pThis, pThis->cursor-1, pThis->cursor);
      
      break;
    }
#ifdef _USE_ESC_SEQ
  }
#endif
}

//*****************************************************************************
void microrl_set_echo (microrl_t * pThis, echo_t echo) {
	pThis->echo = echo;
}<|MERGE_RESOLUTION|>--- conflicted
+++ resolved
@@ -12,7 +12,7 @@
 #include <stdio.h>
 #endif
 
-//#define DBG(...)    fprintf(stderr, "\033[33m");fprintf(stderr,__VA_ARGS__);fprintf(stderr,"\033[0m");
+//#define DBG(...) fprintf(stderr, "\033[33m");fprintf(stderr,__VA_ARGS__);fprintf(stderr,"\033[0m");
 
 char * prompt_default = _PROMPT_DEFAULT;
 
@@ -23,28 +23,28 @@
 // print buffer content on screen
 static void print_hist (ring_history_t * pThis)
 {
-  printf ("\n");
-  for (int i = 0; i < _RING_HISTORY_LEN; i++) {
-    if (i == pThis->begin)
-      printf ("b");
-    else 
-      printf (" ");
-  }
-  printf ("\n");
-  for (int i = 0; i < _RING_HISTORY_LEN; i++) {
-    if (isalpha(pThis->ring_buf[i]))
-      printf ("%c", pThis->ring_buf[i]);
-    else 
-      printf ("%d", pThis->ring_buf[i]);
-  }
-  printf ("\n");
-  for (int i = 0; i < _RING_HISTORY_LEN; i++) {
-    if (i == pThis->end)
-      printf ("e");
-    else 
-      printf (" ");
-  }
-  printf ("\n");
+	printf ("\n");
+	for (int i = 0; i < _RING_HISTORY_LEN; i++) {
+		if (i == pThis->begin)
+			printf ("b");
+		else 
+			printf (" ");
+	}
+	printf ("\n");
+	for (int i = 0; i < _RING_HISTORY_LEN; i++) {
+		if (isalpha(pThis->ring_buf[i]))
+			printf ("%c", pThis->ring_buf[i]);
+		else 
+			printf ("%d", pThis->ring_buf[i]);
+	}
+	printf ("\n");
+	for (int i = 0; i < _RING_HISTORY_LEN; i++) {
+		if (i == pThis->end)
+			printf ("e");
+		else 
+			printf (" ");
+	}
+	printf ("\n");
 }
 #endif
 
@@ -52,58 +52,58 @@
 // remove older message from ring buffer
 static void hist_erase_older (ring_history_t * pThis)
 {
-  int new_pos = pThis->begin + pThis->ring_buf [pThis->begin] + 1;
-  if (new_pos >= _RING_HISTORY_LEN)
-    new_pos = new_pos - _RING_HISTORY_LEN;
-  
-  pThis->begin = new_pos;
+	int new_pos = pThis->begin + pThis->ring_buf [pThis->begin] + 1;
+	if (new_pos >= _RING_HISTORY_LEN)
+		new_pos = new_pos - _RING_HISTORY_LEN;
+	
+	pThis->begin = new_pos;
 }
 
 //*****************************************************************************
 // check space for new line, remove older while not space
 static int hist_is_space_for_new (ring_history_t * pThis, int len)
 {
-  if (pThis->ring_buf [pThis->begin] == 0)
-    return true;
-  if (pThis->end >= pThis->begin) {
-    if (_RING_HISTORY_LEN - pThis->end + pThis->begin - 1 > len)
-      return true;
-  }  else {
-    if (pThis->begin - pThis->end - 1> len)
-      return true;
-  }
-  return false;
+	if (pThis->ring_buf [pThis->begin] == 0)
+		return true;
+	if (pThis->end >= pThis->begin) {
+		if (_RING_HISTORY_LEN - pThis->end + pThis->begin - 1 > len)
+			return true;
+	}	else {
+		if (pThis->begin - pThis->end - 1> len)
+			return true;
+	}
+	return false;
 }
 
 //*****************************************************************************
 // put line to ring buffer
 static void hist_save_line (ring_history_t * pThis, char * line, int len)
 {
-  if (len > _RING_HISTORY_LEN - 2)
-    return;
-  while (!hist_is_space_for_new (pThis, len)) {
-    hist_erase_older (pThis);
-  }
-  // if it's first line
-  if (pThis->ring_buf [pThis->begin] == 0) 
-    pThis->ring_buf [pThis->begin] = len;
-  
-  // store line
-  if (len < _RING_HISTORY_LEN-pThis->end-1)
-    memcpy (pThis->ring_buf + pThis->end + 1, line, len);
-  else {
-    int part_len = _RING_HISTORY_LEN-pThis->end-1;
-    memcpy (pThis->ring_buf + pThis->end + 1, line, part_len);
-    memcpy (pThis->ring_buf, line + part_len, len - part_len);
-  }
-  pThis->ring_buf [pThis->end] = len;
-  pThis->end = pThis->end + len + 1;
-  if (pThis->end >= _RING_HISTORY_LEN)
-    pThis->end -= _RING_HISTORY_LEN;
-  pThis->ring_buf [pThis->end] = 0;
-  pThis->cur = 0;
+	if (len > _RING_HISTORY_LEN - 2)
+		return;
+	while (!hist_is_space_for_new (pThis, len)) {
+		hist_erase_older (pThis);
+	}
+	// if it's first line
+	if (pThis->ring_buf [pThis->begin] == 0) 
+		pThis->ring_buf [pThis->begin] = len;
+	
+	// store line
+	if (len < _RING_HISTORY_LEN-pThis->end-1)
+		memcpy (pThis->ring_buf + pThis->end + 1, line, len);
+	else {
+		int part_len = _RING_HISTORY_LEN-pThis->end-1;
+		memcpy (pThis->ring_buf + pThis->end + 1, line, part_len);
+		memcpy (pThis->ring_buf, line + part_len, len - part_len);
+	}
+	pThis->ring_buf [pThis->end] = len;
+	pThis->end = pThis->end + len + 1;
+	if (pThis->end >= _RING_HISTORY_LEN)
+		pThis->end -= _RING_HISTORY_LEN;
+	pThis->ring_buf [pThis->end] = 0;
+	pThis->cur = 0;
 #ifdef _HISTORY_DEBUG
-  print_hist (pThis);
+	print_hist (pThis);
 #endif
 }
 
@@ -111,68 +111,68 @@
 // copy saved line to 'line' and return size of line
 static int hist_restore_line (ring_history_t * pThis, char * line, int dir)
 {
-  int cnt = 0;
-  // count history record  
-  int header = pThis->begin;
-  while (pThis->ring_buf [header] != 0) {
-    header += pThis->ring_buf [header] + 1;
-    if (header >= _RING_HISTORY_LEN)
-      header -= _RING_HISTORY_LEN; 
-    cnt++;
-  }
-
-  if (dir == _HIST_UP) {
-    if (cnt >= pThis->cur) {
-      int header = pThis->begin;
-      int j = 0;
-      // found record for 'pThis->cur' index
-      while ((pThis->ring_buf [header] != 0) && (cnt - j -1 != pThis->cur)) {
-        header += pThis->ring_buf [header] + 1;
-        if (header >= _RING_HISTORY_LEN)
-          header -= _RING_HISTORY_LEN;
-        j++;
-      }
-      if (pThis->ring_buf[header]) {
-          pThis->cur++;
-        // obtain saved line
-        if (pThis->ring_buf [header] + header < _RING_HISTORY_LEN) {
-          memset (line, 0, _COMMAND_LINE_LEN);
-          memcpy (line, pThis->ring_buf + header + 1, pThis->ring_buf[header]);
-        } else {
-          int part0 = _RING_HISTORY_LEN - header - 1;
-          memset (line, 0, _COMMAND_LINE_LEN);
-          memcpy (line, pThis->ring_buf + header + 1, part0);
-          memcpy (line + part0, pThis->ring_buf, pThis->ring_buf[header] - part0);
-        }
-        return pThis->ring_buf[header];
-      }
-    }
-  } else {
-    if (pThis->cur > 0) {
-        pThis->cur--;
-      int header = pThis->begin;
-      int j = 0;
-
-      while ((pThis->ring_buf [header] != 0) && (cnt - j != pThis->cur)) {
-        header += pThis->ring_buf [header] + 1;
-        if (header >= _RING_HISTORY_LEN)
-          header -= _RING_HISTORY_LEN;
-        j++;
-      }
-      if (pThis->ring_buf [header] + header < _RING_HISTORY_LEN) {
-        memcpy (line, pThis->ring_buf + header + 1, pThis->ring_buf[header]);
-      } else {
-        int part0 = _RING_HISTORY_LEN - header - 1;
-        memcpy (line, pThis->ring_buf + header + 1, part0);
-        memcpy (line + part0, pThis->ring_buf, pThis->ring_buf[header] - part0);
-      }
-      return pThis->ring_buf[header];
-    } else {
-      /* empty line */
-      return 0;
-    }
-  }
-  return -1;
+	int cnt = 0;
+	// count history record	
+	int header = pThis->begin;
+	while (pThis->ring_buf [header] != 0) {
+		header += pThis->ring_buf [header] + 1;
+		if (header >= _RING_HISTORY_LEN)
+			header -= _RING_HISTORY_LEN; 
+		cnt++;
+	}
+
+	if (dir == _HIST_UP) {
+		if (cnt >= pThis->cur) {
+			int header = pThis->begin;
+			int j = 0;
+			// found record for 'pThis->cur' index
+			while ((pThis->ring_buf [header] != 0) && (cnt - j -1 != pThis->cur)) {
+				header += pThis->ring_buf [header] + 1;
+				if (header >= _RING_HISTORY_LEN)
+					header -= _RING_HISTORY_LEN;
+				j++;
+			}
+			if (pThis->ring_buf[header]) {
+					pThis->cur++;
+				// obtain saved line
+				if (pThis->ring_buf [header] + header < _RING_HISTORY_LEN) {
+					memset (line, 0, _COMMAND_LINE_LEN);
+					memcpy (line, pThis->ring_buf + header + 1, pThis->ring_buf[header]);
+				} else {
+					int part0 = _RING_HISTORY_LEN - header - 1;
+					memset (line, 0, _COMMAND_LINE_LEN);
+					memcpy (line, pThis->ring_buf + header + 1, part0);
+					memcpy (line + part0, pThis->ring_buf, pThis->ring_buf[header] - part0);
+				}
+				return pThis->ring_buf[header];
+			}
+		}
+	} else {
+		if (pThis->cur > 0) {
+				pThis->cur--;
+			int header = pThis->begin;
+			int j = 0;
+
+			while ((pThis->ring_buf [header] != 0) && (cnt - j != pThis->cur)) {
+				header += pThis->ring_buf [header] + 1;
+				if (header >= _RING_HISTORY_LEN)
+					header -= _RING_HISTORY_LEN;
+				j++;
+			}
+			if (pThis->ring_buf [header] + header < _RING_HISTORY_LEN) {
+				memcpy (line, pThis->ring_buf + header + 1, pThis->ring_buf[header]);
+			} else {
+				int part0 = _RING_HISTORY_LEN - header - 1;
+				memcpy (line, pThis->ring_buf + header + 1, part0);
+				memcpy (line + part0, pThis->ring_buf, pThis->ring_buf[header] - part0);
+			}
+			return pThis->ring_buf[header];
+		} else {
+			/* empty line */
+			return 0;
+		}
+	}
+	return -1;
 }
 #endif
 
@@ -187,44 +187,44 @@
 // split cmdline to tkn array and return nmb of token
 static int split (microrl_t * pThis, int limit, char const ** tkn_arr)
 {
-  int i = 0;
-  int ind = 0;
-  while (1) {
-    // go to the first whitespace (zerro for us)
-    while ((pThis->cmdline [ind] == '\0') && (ind < limit)) {
-      ind++;
-    }
-    if (!(ind < limit)) return i;
-    tkn_arr[i++] = pThis->cmdline + ind;
-    if (i >= _COMMAND_TOKEN_NMB) {
-      return -1;
-    }
-    // go to the first NOT whitespace (not zerro for us)
-    while ((pThis->cmdline [ind] != '\0') && (ind < limit)) {
-      ind++;
-    }
-    if (!(ind < limit)) return i;
-  }
-  return i;
+	int i = 0;
+	int ind = 0;
+	while (1) {
+		// go to the first whitespace (zerro for us)
+		while ((pThis->cmdline [ind] == '\0') && (ind < limit)) {
+			ind++;
+		}
+		if (!(ind < limit)) return i;
+		tkn_arr[i++] = pThis->cmdline + ind;
+		if (i >= _COMMAND_TOKEN_NMB) {
+			return -1;
+		}
+		// go to the first NOT whitespace (not zerro for us)
+		while ((pThis->cmdline [ind] != '\0') && (ind < limit)) {
+			ind++;
+		}
+		if (!(ind < limit)) return i;
+	}
+	return i;
 }
 
 
 //*****************************************************************************
 inline static void print_prompt (microrl_t * pThis)
 {
-  pThis->print (pThis->prompt_str);
+	pThis->print (pThis->prompt_str);
 }
 
 //*****************************************************************************
 inline static void terminal_backspace (microrl_t * pThis)
 {
-    pThis->print ("\033[D \033[D");
+		pThis->print ("\033[D \033[D");
 }
 
 //*****************************************************************************
 inline static void terminal_newline (microrl_t * pThis)
 {
-  pThis->print (ENDL);
+	pThis->print (ENDL);
 }
 
 #ifndef _USE_LIBC_STDIO
@@ -234,18 +234,18 @@
 // Returns pointer to a buffer tail
 static char *u16bit_to_str (unsigned int nmb, char * buf)
 {
-  char tmp_str [6] = {0,};
-  int i = 0, j;
-  if (nmb <= 0xFFFF) {
-    while (nmb > 0) {
-      tmp_str[i++] = (nmb % 10) + '0';
-      nmb /=10;
-    }
-    for (j = 0; j < i; ++j)
-      *(buf++) = tmp_str [i-j-1];
-  }
-  *buf = '\0';
-  return buf;
+	char tmp_str [6] = {0,};
+	int i = 0, j;
+	if (nmb <= 0xFFFF) {
+		while (nmb > 0) {
+			tmp_str[i++] = (nmb % 10) + '0';
+			nmb /=10;
+		}
+		for (j = 0; j < i; ++j)
+			*(buf++) = tmp_str [i-j-1];
+	}
+	*buf = '\0';
+	return buf;
 }
 #endif
 
@@ -254,66 +254,51 @@
 // set cursor at position from begin cmdline (after prompt) + offset
 static void terminal_move_cursor (microrl_t * pThis, int offset)
 {
-  char str[16] = {0,};
+	char str[16] = {0,};
 #ifdef _USE_LIBC_STDIO 
-  if (offset > 0) {
-    snprintf (str, 16, "\033[%dC", offset);
-  } else if (offset < 0) {
-    snprintf (str, 16, "\033[%dD", -(offset));
-  }
+	if (offset > 0) {
+		snprintf (str, 16, "\033[%dC", offset);
+	} else if (offset < 0) {
+		snprintf (str, 16, "\033[%dD", -(offset));
+	}
 #else 
-  char *endstr;
-  strcpy (str, "\033[");
-  if (offset > 0) {
-    endstr = u16bit_to_str (offset, str+2);
-    strcpy (endstr, "C");
-  } else if (offset < 0) {
-    endstr = u16bit_to_str (-(offset), str+2);
-    strcpy (endstr, "D");
-  } else
-    return;
-#endif  
-  pThis->print (str);
+	char *endstr;
+	strcpy (str, "\033[");
+	if (offset > 0) {
+		endstr = u16bit_to_str (offset, str+2);
+		strcpy (endstr, "C");
+	} else if (offset < 0) {
+		endstr = u16bit_to_str (-(offset), str+2);
+		strcpy (endstr, "D");
+	} else
+		return;
+#endif	
+	pThis->print (str);
 }
 
 //*****************************************************************************
 static void terminal_reset_cursor (microrl_t * pThis)
 {
-  char str[16];
+	char str[16];
 #ifdef _USE_LIBC_STDIO
-  snprintf (str, 16, "\033[%dD\033[%dC", \
-            _COMMAND_LINE_LEN + _PROMPT_LEN + 2, _PROMPT_LEN);
+	snprintf (str, 16, "\033[%dD\033[%dC", \
+						_COMMAND_LINE_LEN + _PROMPT_LEN + 2, _PROMPT_LEN);
 
 #else
-  char *endstr;
-  strcpy (str, "\033[");
-  endstr = u16bit_to_str ( _COMMAND_LINE_LEN + _PROMPT_LEN + 2,str+2);
-  strcpy (endstr, "D\033["); endstr += 3;
-  endstr = u16bit_to_str (_PROMPT_LEN, endstr);
-  strcpy (endstr, "C");
-#endif
-  pThis->print (str);
+	char *endstr;
+	strcpy (str, "\033[");
+	endstr = u16bit_to_str ( _COMMAND_LINE_LEN + _PROMPT_LEN + 2,str+2);
+	strcpy (endstr, "D\033["); endstr += 3;
+	endstr = u16bit_to_str (_PROMPT_LEN, endstr);
+	strcpy (endstr, "C");
+#endif
+	pThis->print (str);
 }
 
 //*****************************************************************************
 // print cmdline to screen, replace '\0' to wihitespace 
 static void terminal_print_line (microrl_t * pThis, int pos, int cursor)
 {
-<<<<<<< HEAD
-  pThis->print ("\033[K");    // delete all from cursor to end
-
-  char nch [] = {0,0};
-  int i;
-  for (i = pos; i < pThis->cmdlen; i++) {
-    nch [0] = pThis->cmdline [i];
-    if (nch[0] == '\0')
-      nch[0] = ' ';
-    pThis->print (nch);
-  }
-  
-  terminal_reset_cursor (pThis);
-  terminal_move_cursor (pThis, cursor);
-=======
 	if (!ECHO_IS_OFF()) {
 		pThis->print ("\033[K");    // delete all from cursor to end
 
@@ -331,30 +316,29 @@
 		terminal_reset_cursor (pThis);
 		terminal_move_cursor (pThis, cursor);
 	}
->>>>>>> ef7c950c
 }
 
 //*****************************************************************************
 void microrl_init (microrl_t * pThis, void (*print) (const char *)) 
 {
-  memset(pThis->cmdline, 0, _COMMAND_LINE_LEN);
-#ifdef _USE_HISTORY
-  memset(pThis->ring_hist.ring_buf, 0, _RING_HISTORY_LEN);
-  pThis->ring_hist.begin = 0;
-  pThis->ring_hist.end = 0;
-  pThis->ring_hist.cur = 0;
-#endif
-  pThis->cmdlen =0;
-  pThis->cursor = 0;
-  pThis->execute = NULL;
-  pThis->get_completion = NULL;
+	memset(pThis->cmdline, 0, _COMMAND_LINE_LEN);
+#ifdef _USE_HISTORY
+	memset(pThis->ring_hist.ring_buf, 0, _RING_HISTORY_LEN);
+	pThis->ring_hist.begin = 0;
+	pThis->ring_hist.end = 0;
+	pThis->ring_hist.cur = 0;
+#endif
+	pThis->cmdlen =0;
+	pThis->cursor = 0;
+	pThis->execute = NULL;
+	pThis->get_completion = NULL;
 #ifdef _USE_CTLR_C
-  pThis->sigint = NULL;
-#endif
-  pThis->prompt_str = prompt_default;
-  pThis->print = print;
+	pThis->sigint = NULL;
+#endif
+	pThis->prompt_str = prompt_default;
+	pThis->print = print;
 #ifdef _ENABLE_INIT_PROMPT
-  print_prompt (pThis);
+	print_prompt (pThis);
 #endif
 	pThis->echo = ON;
 	pThis->start_password = -1; //
@@ -363,32 +347,32 @@
 //*****************************************************************************
 void microrl_set_complete_callback (microrl_t * pThis, char ** (*get_completion)(int, const char* const*))
 {
-  pThis->get_completion = get_completion;
+	pThis->get_completion = get_completion;
 }
 
 //*****************************************************************************
 void microrl_set_execute_callback (microrl_t * pThis, int (*execute)(int, const char* const*))
 {
-  pThis->execute = execute;
+	pThis->execute = execute;
 }
 #ifdef _USE_CTLR_C
 //*****************************************************************************
 void microrl_set_sigint_callback (microrl_t * pThis, void (*sigintf)(void))
 {
-  pThis->sigint = sigintf;
+	pThis->sigint = sigintf;
 }
 #endif
 
 #ifdef _USE_HISTORY
 static void hist_search (microrl_t * pThis, int dir)
 {
-  int len = hist_restore_line (&pThis->ring_hist, pThis->cmdline, dir);
-  if (len >= 0) {
-    pThis->cmdline[len] = '\0';
-    pThis->cursor = pThis->cmdlen = len;
-    terminal_reset_cursor (pThis);
-    terminal_print_line (pThis, 0, pThis->cursor);
-  }
+	int len = hist_restore_line (&pThis->ring_hist, pThis->cmdline, dir);
+	if (len >= 0) {
+		pThis->cmdline[len] = '\0';
+		pThis->cursor = pThis->cmdlen = len;
+		terminal_reset_cursor (pThis);
+		terminal_print_line (pThis, 0, pThis->cursor);
+	}
 }
 #endif
 
@@ -397,53 +381,53 @@
 // handling escape sequences
 static int escape_process (microrl_t * pThis, char ch)
 {
-  if (ch == '[') {
-    pThis->escape_seq = _ESC_BRACKET;
-    return 0;
-  } else if (pThis->escape_seq == _ESC_BRACKET) {
-    if (ch == 'A') {
-#ifdef _USE_HISTORY
-      hist_search (pThis, _HIST_UP);
-#endif
-      return 1;
-    } else if (ch == 'B') {
-#ifdef _USE_HISTORY
-      hist_search (pThis, _HIST_DOWN);
-#endif
-      return 1;
-    } else if (ch == 'C') {
-      if (pThis->cursor < pThis->cmdlen) {
-        terminal_move_cursor (pThis, 1);
-        pThis->cursor++;
-      }
-      return 1;
-    } else if (ch == 'D') {
-      if (pThis->cursor > 0) {
-        terminal_move_cursor (pThis, -1);
-        pThis->cursor--;
-      }
-      return 1;
-    } else if (ch == '7') {
-      pThis->escape_seq = _ESC_HOME;
-      return 0;
-    } else if (ch == '8') {
-      pThis->escape_seq = _ESC_END;
-      return 0;
-    } 
-  } else if (ch == '~') {
-    if (pThis->escape_seq == _ESC_HOME) {
-      terminal_reset_cursor (pThis);
-      pThis->cursor = 0;
-      return 1;
-    } else if (pThis->escape_seq == _ESC_END) {
-      terminal_move_cursor (pThis, pThis->cmdlen-pThis->cursor);
-      pThis->cursor = pThis->cmdlen;
-      return 1;
-    }
-  }
-
-  /* unknown escape sequence, stop */
-  return 1;
+	if (ch == '[') {
+		pThis->escape_seq = _ESC_BRACKET;
+		return 0;
+	} else if (pThis->escape_seq == _ESC_BRACKET) {
+		if (ch == 'A') {
+#ifdef _USE_HISTORY
+			hist_search (pThis, _HIST_UP);
+#endif
+			return 1;
+		} else if (ch == 'B') {
+#ifdef _USE_HISTORY
+			hist_search (pThis, _HIST_DOWN);
+#endif
+			return 1;
+		} else if (ch == 'C') {
+			if (pThis->cursor < pThis->cmdlen) {
+				terminal_move_cursor (pThis, 1);
+				pThis->cursor++;
+			}
+			return 1;
+		} else if (ch == 'D') {
+			if (pThis->cursor > 0) {
+				terminal_move_cursor (pThis, -1);
+				pThis->cursor--;
+			}
+			return 1;
+		} else if (ch == '7') {
+			pThis->escape_seq = _ESC_HOME;
+			return 0;
+		} else if (ch == '8') {
+			pThis->escape_seq = _ESC_END;
+			return 0;
+		} 
+	} else if (ch == '~') {
+		if (pThis->escape_seq == _ESC_HOME) {
+			terminal_reset_cursor (pThis);
+			pThis->cursor = 0;
+			return 1;
+		} else if (pThis->escape_seq == _ESC_END) {
+			terminal_move_cursor (pThis, pThis->cmdlen-pThis->cursor);
+			pThis->cursor = pThis->cmdlen;
+			return 1;
+		}
+	}
+
+	/* unknown escape sequence, stop */
+	return 1;
 }
 #endif
 
@@ -451,25 +435,6 @@
 // insert len char of text at cursor position
 static int microrl_insert_text (microrl_t * pThis, char * text, int len)
 {
-<<<<<<< HEAD
-  int i;
-  if (pThis->cmdlen + len < _COMMAND_LINE_LEN) {
-    memmove (pThis->cmdline + pThis->cursor + len,
-             pThis->cmdline + pThis->cursor,
-             pThis->cmdlen - pThis->cursor);
-    for (i = 0; i < len; i++) {
-      pThis->cmdline [pThis->cursor + i] = text [i];
-      if (pThis->cmdline [pThis->cursor + i] == ' ') {
-        pThis->cmdline [pThis->cursor + i] = 0;
-      }
-    }
-    pThis->cursor += len;
-    pThis->cmdlen += len;
-    pThis->cmdline [pThis->cmdlen] = '\0';
-    return true;
-  }
-  return false;
-=======
 	int i;
 	if (pThis->cmdlen + len < _COMMAND_LINE_LEN) {
 		if (ECHO_IS_ONCE() & (pThis->start_password == -1))
@@ -489,22 +454,21 @@
 		return true;
 	}
 	return false;
->>>>>>> ef7c950c
 }
 
 //*****************************************************************************
 // remove one char at cursor
 static void microrl_backspace (microrl_t * pThis)
 {
-  if (pThis->cursor > 0) {
-    terminal_backspace (pThis);
-    memmove (pThis->cmdline + pThis->cursor-1,
-             pThis->cmdline + pThis->cursor,
-             pThis->cmdlen-pThis->cursor+1);
-    pThis->cursor--;
-    pThis->cmdline [pThis->cmdlen] = '\0';
-    pThis->cmdlen--;
-  }
+	if (pThis->cursor > 0) {
+		terminal_backspace (pThis);
+		memmove (pThis->cmdline + pThis->cursor-1,
+						 pThis->cmdline + pThis->cursor,
+						 pThis->cmdlen-pThis->cursor+1);
+		pThis->cursor--;
+		pThis->cmdline [pThis->cmdlen] = '\0';
+		pThis->cmdlen--;
+	}
 }
 
 
@@ -513,101 +477,97 @@
 //*****************************************************************************
 static int common_len (char ** arr)
 {
-  int i;
-  int j;
-  char *shortest = arr[0];
-  int shortlen = strlen(shortest);
-
-  for (i = 0; arr[i] != NULL; ++i)
-    if (strlen(arr[i]) < shortlen) {
-      shortest = arr[i];
-      shortlen = strlen(shortest);
-    }
-
-  for (i = 0; i < shortlen; ++i)
-    for (j = 0; arr[j] != 0; ++j)
-      if (shortest[i] != arr[j][i])
-        return i;
-
-  return i;
+	int i;
+	int j;
+	char *shortest = arr[0];
+	int shortlen = strlen(shortest);
+
+	for (i = 0; arr[i] != NULL; ++i)
+		if (strlen(arr[i]) < shortlen) {
+			shortest = arr[i];
+			shortlen = strlen(shortest);
+		}
+
+	for (i = 0; i < shortlen; ++i)
+		for (j = 0; arr[j] != 0; ++j)
+			if (shortest[i] != arr[j][i])
+				return i;
+
+	return i;
 }
 
 //*****************************************************************************
 static void microrl_get_complite (microrl_t * pThis) 
 {
-  char const * tkn_arr[_COMMAND_TOKEN_NMB];
-  char ** compl_token; 
-  
-  if (pThis->get_completion == NULL) // callback was not set
-    return;
-  
-  int status = split (pThis, pThis->cursor, tkn_arr);
-  if (pThis->cmdline[pThis->cursor-1] == '\0')
-    tkn_arr[status++] = "";
-  compl_token = pThis->get_completion (status, tkn_arr);
-  if (compl_token[0] != NULL) {
-    int i = 0;
-    int len;
-
-    if (compl_token[1] == NULL) {
-      len = strlen (compl_token[0]);
-    } else {
-      len = common_len (compl_token);
-      terminal_newline (pThis);
-      while (compl_token [i] != NULL) {
-        pThis->print (compl_token[i]);
-        pThis->print (" ");
-        i++;
-      }
-      terminal_newline (pThis);
-      print_prompt (pThis);
-    }
-    
-    if (len) {
-      microrl_insert_text (pThis, compl_token[0] + strlen(tkn_arr[status-1]), 
-                                  len - strlen(tkn_arr[status-1]));
-      if (compl_token[1] == NULL) 
-        microrl_insert_text (pThis, " ", 1);
-    }
-    terminal_reset_cursor (pThis);
-    terminal_print_line (pThis, 0, pThis->cursor);
-  } 
+	char const * tkn_arr[_COMMAND_TOKEN_NMB];
+	char ** compl_token; 
+	
+	if (pThis->get_completion == NULL) // callback was not set
+		return;
+	
+	int status = split (pThis, pThis->cursor, tkn_arr);
+	if (pThis->cmdline[pThis->cursor-1] == '\0')
+		tkn_arr[status++] = "";
+	compl_token = pThis->get_completion (status, tkn_arr);
+	if (compl_token[0] != NULL) {
+		int i = 0;
+		int len;
+
+		if (compl_token[1] == NULL) {
+			len = strlen (compl_token[0]);
+		} else {
+			len = common_len (compl_token);
+			terminal_newline (pThis);
+			while (compl_token [i] != NULL) {
+				pThis->print (compl_token[i]);
+				pThis->print (" ");
+				i++;
+			}
+			terminal_newline (pThis);
+			print_prompt (pThis);
+		}
+		
+		if (len) {
+			microrl_insert_text (pThis, compl_token[0] + strlen(tkn_arr[status-1]), 
+																	len - strlen(tkn_arr[status-1]));
+			if (compl_token[1] == NULL) 
+				microrl_insert_text (pThis, " ", 1);
+		}
+		terminal_reset_cursor (pThis);
+		terminal_print_line (pThis, 0, pThis->cursor);
+	} 
 }
 #endif
 
 //*****************************************************************************
 void new_line_handler(microrl_t * pThis){
-  char const * tkn_arr [_COMMAND_TOKEN_NMB];
-  int status;
-
-<<<<<<< HEAD
-  terminal_newline (pThis);
-=======
+	char const * tkn_arr [_COMMAND_TOKEN_NMB];
+	int status;
+
 	if (ECHO_IS_ONCE()){
 		microrl_set_echo(pThis, ON);
 		pThis->start_password = -1;
 	}
 		
 	terminal_newline (pThis);
->>>>>>> ef7c950c
-#ifdef _USE_HISTORY
-  if (pThis->cmdlen > 0)
-    hist_save_line (&pThis->ring_hist, pThis->cmdline, pThis->cmdlen);
-#endif
-  status = split (pThis, pThis->cmdlen, tkn_arr);
-  if (status == -1){
-    //          pThis->print ("ERROR: Max token amount exseed\n");
-    pThis->print ("ERROR:too many tokens");
-    pThis->print (ENDL);
-  }
-  if ((status > 0) && (pThis->execute != NULL))
-    pThis->execute (status, tkn_arr);
-  print_prompt (pThis);
-  pThis->cmdlen = 0;
-  pThis->cursor = 0;
-  memset(pThis->cmdline, 0, _COMMAND_LINE_LEN);
-#ifdef _USE_HISTORY
-  pThis->ring_hist.cur = 0;
+#ifdef _USE_HISTORY
+	if (pThis->cmdlen > 0)
+		hist_save_line (&pThis->ring_hist, pThis->cmdline, pThis->cmdlen);
+#endif
+	status = split (pThis, pThis->cmdlen, tkn_arr);
+	if (status == -1){
+		//          pThis->print ("ERROR: Max token amount exseed\n");
+		pThis->print ("ERROR:too many tokens");
+		pThis->print (ENDL);
+	}
+	if ((status > 0) && (pThis->execute != NULL))
+		pThis->execute (status, tkn_arr);
+	print_prompt (pThis);
+	pThis->cmdlen = 0;
+	pThis->cursor = 0;
+	memset(pThis->cmdline, 0, _COMMAND_LINE_LEN);
+#ifdef _USE_HISTORY
+	pThis->ring_hist.cur = 0;
 #endif
 }
 
@@ -616,133 +576,133 @@
 void microrl_insert_char (microrl_t * pThis, int ch)
 {
 #ifdef _USE_ESC_SEQ
-  if (pThis->escape) {
-    if (escape_process(pThis, ch))
-      pThis->escape = 0;
-  } else {
-#endif
-    switch (ch) {
-      //-----------------------------------------------------
+	if (pThis->escape) {
+		if (escape_process(pThis, ch))
+			pThis->escape = 0;
+	} else {
+#endif
+		switch (ch) {
+			//-----------------------------------------------------
 #ifdef _ENDL_CR
-      case KEY_CR:
-        new_line_handler(pThis);
-      break;
-      case KEY_LF:
-      break;
+			case KEY_CR:
+				new_line_handler(pThis);
+			break;
+			case KEY_LF:
+			break;
 #elif defined(_ENDL_CRLF)
-      case KEY_CR:
-        pThis->tmpch = KEY_CR;
-      break;
-      case KEY_LF:
-      if (pThis->tmpch == KEY_CR)
-        new_line_handler(pThis);
-      break;
+			case KEY_CR:
+				pThis->tmpch = KEY_CR;
+			break;
+			case KEY_LF:
+			if (pThis->tmpch == KEY_CR)
+				new_line_handler(pThis);
+			break;
 #elif defined(_ENDL_LFCR)
-      case KEY_LF:
-        pThis->tmpch = KEY_LF;
-      break;
-      case KEY_CR:
-      if (pThis->tmpch == KEY_LF)
-        new_line_handler(pThis);
-      break;
+			case KEY_LF:
+				pThis->tmpch = KEY_LF;
+			break;
+			case KEY_CR:
+			if (pThis->tmpch == KEY_LF)
+				new_line_handler(pThis);
+			break;
 #else
-      case KEY_CR:
-      break;
-      case KEY_LF:
-        new_line_handler(pThis);
-      break;
-#endif
-      //-----------------------------------------------------
+			case KEY_CR:
+			break;
+			case KEY_LF:
+				new_line_handler(pThis);
+			break;
+#endif
+			//-----------------------------------------------------
 #ifdef _USE_COMPLETE
-      case KEY_HT:
-        microrl_get_complite (pThis);
-      break;
-#endif
-      //-----------------------------------------------------
-      case KEY_ESC:
+			case KEY_HT:
+				microrl_get_complite (pThis);
+			break;
+#endif
+			//-----------------------------------------------------
+			case KEY_ESC:
 #ifdef _USE_ESC_SEQ
-        pThis->escape = 1;
-#endif
-      break;
-      //-----------------------------------------------------
-      case KEY_NAK: // ^U
-          while (pThis->cursor > 0) {
-          microrl_backspace (pThis);
-        }
-        terminal_print_line (pThis, 0, pThis->cursor);
-      break;
-      //-----------------------------------------------------
-      case KEY_VT:  // ^K
-        pThis->print ("\033[K");
-        pThis->cmdlen = pThis->cursor;
-      break;
-      //-----------------------------------------------------
-      case KEY_ENQ: // ^E
-        terminal_move_cursor (pThis, pThis->cmdlen-pThis->cursor);
-        pThis->cursor = pThis->cmdlen;
-      break;
-      //-----------------------------------------------------
-      case KEY_SOH: // ^A
-        terminal_reset_cursor (pThis);
-        pThis->cursor = 0;
-      break;
-      //-----------------------------------------------------
-      case KEY_ACK: // ^F
-      if (pThis->cursor < pThis->cmdlen) {
-        terminal_move_cursor (pThis, 1);
-        pThis->cursor++;
-      }
-      break;
-      //-----------------------------------------------------
-      case KEY_STX: // ^B
-      if (pThis->cursor) {
-        terminal_move_cursor (pThis, -1);
-        pThis->cursor--;
-      }
-      break;
-      //-----------------------------------------------------
-      case KEY_DLE: //^P
-#ifdef _USE_HISTORY
-      hist_search (pThis, _HIST_UP);
-#endif
-      break;
-      //-----------------------------------------------------
-      case KEY_SO: //^N
-#ifdef _USE_HISTORY
-      hist_search (pThis, _HIST_DOWN);
-#endif
-      break;
-      //-----------------------------------------------------
-      case KEY_DEL: // Backspace
-      case KEY_BS: // ^U
-        microrl_backspace (pThis);
-        terminal_print_line (pThis, pThis->cursor, pThis->cursor);
-      break;
-      //-----------------------------------------------------
-      case KEY_DC2: // ^R
-        terminal_newline (pThis);
-        print_prompt (pThis);
-        terminal_reset_cursor (pThis);
-        terminal_print_line (pThis, 0, pThis->cursor);
-      break;
-      //-----------------------------------------------------
+				pThis->escape = 1;
+#endif
+			break;
+			//-----------------------------------------------------
+			case KEY_NAK: // ^U
+					while (pThis->cursor > 0) {
+					microrl_backspace (pThis);
+				}
+				terminal_print_line (pThis, 0, pThis->cursor);
+			break;
+			//-----------------------------------------------------
+			case KEY_VT:  // ^K
+				pThis->print ("\033[K");
+				pThis->cmdlen = pThis->cursor;
+			break;
+			//-----------------------------------------------------
+			case KEY_ENQ: // ^E
+				terminal_move_cursor (pThis, pThis->cmdlen-pThis->cursor);
+				pThis->cursor = pThis->cmdlen;
+			break;
+			//-----------------------------------------------------
+			case KEY_SOH: // ^A
+				terminal_reset_cursor (pThis);
+				pThis->cursor = 0;
+			break;
+			//-----------------------------------------------------
+			case KEY_ACK: // ^F
+			if (pThis->cursor < pThis->cmdlen) {
+				terminal_move_cursor (pThis, 1);
+				pThis->cursor++;
+			}
+			break;
+			//-----------------------------------------------------
+			case KEY_STX: // ^B
+			if (pThis->cursor) {
+				terminal_move_cursor (pThis, -1);
+				pThis->cursor--;
+			}
+			break;
+			//-----------------------------------------------------
+			case KEY_DLE: //^P
+#ifdef _USE_HISTORY
+			hist_search (pThis, _HIST_UP);
+#endif
+			break;
+			//-----------------------------------------------------
+			case KEY_SO: //^N
+#ifdef _USE_HISTORY
+			hist_search (pThis, _HIST_DOWN);
+#endif
+			break;
+			//-----------------------------------------------------
+			case KEY_DEL: // Backspace
+			case KEY_BS: // ^U
+				microrl_backspace (pThis);
+				terminal_print_line (pThis, pThis->cursor, pThis->cursor);
+			break;
+			//-----------------------------------------------------
+			case KEY_DC2: // ^R
+				terminal_newline (pThis);
+				print_prompt (pThis);
+				terminal_reset_cursor (pThis);
+				terminal_print_line (pThis, 0, pThis->cursor);
+			break;
+			//-----------------------------------------------------
 #ifdef _USE_CTLR_C
-      case KEY_ETX:
-      if (pThis->sigint != NULL)
-        pThis->sigint();
-      break;
-#endif
-      //-----------------------------------------------------
-      default:
-      if (((ch == ' ') && (pThis->cmdlen == 0)) || IS_CONTROL_CHAR(ch))
-        break;
-      if (microrl_insert_text (pThis, (char*)&ch, 1))
-        terminal_print_line (pThis, pThis->cursor-1, pThis->cursor);
-      
-      break;
-    }
+			case KEY_ETX:
+			if (pThis->sigint != NULL)
+				pThis->sigint();
+			break;
+#endif
+			//-----------------------------------------------------
+			default:
+			if (((ch == ' ') && (pThis->cmdlen == 0)) || IS_CONTROL_CHAR(ch))
+				break;
+			if (microrl_insert_text (pThis, (char*)&ch, 1))
+				terminal_print_line (pThis, pThis->cursor-1, pThis->cursor);
+			
+			break;
+		}
 #ifdef _USE_ESC_SEQ
-  }
+	}
 #endif
 }
 
