--- conflicted
+++ resolved
@@ -585,55 +585,20 @@
       pThis->escape = 0;
   } else {
 #endif
-<<<<<<< HEAD
+    if (ch == KEY_CR || ch == KEY_LF) {
+      // Only trigger a newline if ch doen't follow its companion's
+      // triggering a newline.
+      if (pThis->last_endl == (ch == KEY_CR ? KEY_LF : KEY_CR)) {
+        pThis->last_endl = 0;      // ignore char, but clear newline state
+      } else {
+        pThis->last_endl = ch;
+        new_line_handler(pThis);
+      }
+      return;
+    }
+    pThis->last_endl = 0;
     switch (ch) {
       //-----------------------------------------------------
-#ifdef _ENDL_CR
-      case KEY_CR:
-        new_line_handler(pThis);
-      break;
-      case KEY_LF:
-      break;
-#elif defined(_ENDL_CRLF)
-      case KEY_CR:
-        pThis->tmpch = KEY_CR;
-      break;
-      case KEY_LF:
-      if (pThis->tmpch == KEY_CR)
-        new_line_handler(pThis);
-      break;
-#elif defined(_ENDL_LFCR)
-      case KEY_LF:
-        pThis->tmpch = KEY_LF;
-      break;
-      case KEY_CR:
-      if (pThis->tmpch == KEY_LF)
-        new_line_handler(pThis);
-      break;
-#else
-      case KEY_CR:
-      break;
-      case KEY_LF:
-        new_line_handler(pThis);
-      break;
-#endif
-      //-----------------------------------------------------
-=======
-		if (ch == KEY_CR || ch == KEY_LF) {
-			// Only trigger a newline if ch doen't follow its companion's
-			// triggering a newline.
-			if (pThis->last_endl == (ch == KEY_CR ? KEY_LF : KEY_CR)) {
-				pThis->last_endl = 0;      // ignore char, but clear newline state
-			} else {
-				pThis->last_endl = ch;
-				new_line_handler(pThis);
-			}
-			return;
-		}
-		pThis->last_endl = 0;
-		switch (ch) {
-			//-----------------------------------------------------
->>>>>>> bc082532
 #ifdef _USE_COMPLETE
       case KEY_HT:
         microrl_get_complite (pThis);
